/*
 *  linux/lib/string.c
 *
 *  Copyright (C) 1991, 1992  Linus Torvalds
 */

#ifndef __GNUC__
#error I want gcc!
#endif

#include <linux/types.h>

#define __LIBRARY__
#include <linux/string.h>


char * ___strtok = NULL;


char * strcpy(char * dest,const char *src)
{
	char *tmp = dest;

	while ((*dest++ = *src++) != '\0')
		/* nothing */;
	return tmp;
}

char * strncpy(char * dest,const char *src,size_t count)
{
	char *tmp = dest;

	while (count-- && (*dest++ = *src++) != '\0')
		/* nothing */;

	return tmp;
}

char * strcat(char * dest, const char * src)
{
	char *tmp = dest;

	while (*dest)
		dest++;
	while ((*dest++ = *src++) != '\0')
		;

	return tmp;
}

char * strncat(char *dest, const char *src, size_t count)
{
	char *tmp = dest;

	if (count) {
		while (*dest)
			dest++;
		while ((*dest++ = *src++)) {
			if (--count == 0) {
				*dest = '\0';
				break;
			}
		}
	}

	return tmp;
}

int strcmp(const char * cs,const char * ct)
{
	register signed char __res;

	while (1) {
		if ((__res = *cs - *ct++) != 0 || !*cs++)
			break;
	}

	return __res;
}

int strncmp(const char * cs,const char * ct,size_t count)
{
	register signed char __res = 0;

	while (count) {
		if ((__res = *cs - *ct++) != 0 || !*cs++)
			break;
		count--;
	}

	return __res;
}

char * strchr(const char * s, char c)
{
	for(; *s !=  c; ++s)
		if (*s == '\0')
			return NULL;
	return (char *) s;
}

char * strrchr(const char * s, char c)
{
       const char *p = s + strlen(s);
       do {
           if (*p == c)
               return (char *)p;
       } while (--p >= s);
       return NULL;
}

size_t strlen(const char * s)
{
	const char *sc;

	for (sc = s; *sc != '\0'; ++sc)
		/* nothing */;
	return sc - s;
}

size_t strnlen(const char * s, size_t count)
{
	const char *sc;

	for (sc = s; count-- && *sc != '\0'; ++sc)
		/* nothing */;
	return sc - s;
}

size_t strspn(const char *s, const char *accept)
{
	const char *p;
	const char *a;
	size_t count = 0;

	for (p = s; *p != '\0'; ++p) {
		for (a = accept; *a != '\0'; ++a) {
			if (*p == *a)
				break;
		}
		if (*a == '\0')
			return count;
		++count;
	}

	return count;
}

char * strpbrk(const char * cs,const char * ct)
{
	const char *sc1,*sc2;

	for( sc1 = cs; *sc1 != '\0'; ++sc1) {
		for( sc2 = ct; *sc2 != '\0'; ++sc2) {
			if (*sc1 == *sc2)
				return (char *) sc1;
		}
	}
	return NULL;
}

char * strtok(char * s,const char * ct)
{
	char *sbegin, *send;

	sbegin  = s ? s : ___strtok;
	if (!sbegin) {
		return NULL;
	}
	sbegin += strspn(sbegin,ct);
	if (*sbegin == '\0') {
		___strtok = NULL;
		return( NULL );
	}
	send = strpbrk( sbegin, ct);
	if (send && *send != '\0')
		*send++ = '\0';
	___strtok = send;
	return (sbegin);
}

void * memset(void * s,char c,size_t count)
{
	char *xs = (char *) s;

	while (count--)
		*xs++ = c;

	return s;
}

char * bcopy(const char * src, char * dest, int count)
{
	char *tmp = dest;

	while (count--)
		*tmp++ = *src++;

	return dest;
}

void * memcpy(void * dest,const void *src,size_t count)
{
	char *tmp = (char *) dest, *s = (char *) src;

	while (count--)
		*tmp++ = *s++;

	return dest;
}

void * memmove(void * dest,const void *src,size_t count)
{
	char *tmp, *s;

	if (dest <= src) {
		tmp = (char *) dest;
		s = (char *) src;
		while (count--)
			*tmp++ = *s++;
		}
	else {
		tmp = (char *) dest + count;
		s = (char *) src + count;
		while (count--)
			*--tmp = *--s;
		}

	return dest;
}

int memcmp(const void * cs,const void * ct,size_t count)
{
	const unsigned char *su1, *su2;
	signed char res = 0;

	for( su1 = cs, su2 = ct; 0 < count; ++su1, ++su2, count--)
		if ((res = *su1 - *su2) != 0)
			break;
	return res;
}

char * strstr(const char * s1,const char * s2)
{
	int l1, l2;

	l2 = strlen(s2);
	if (!l2)
		return (char *) s1;
	l1 = strlen(s1);
	while (l1 >= l2) {
		l1--;
		if (!memcmp(s1,s2,l2))
			return (char *) s1;
		s1++;
	}
	return NULL;
}

size_t strcspn(const char * cs, const char * ct)
{
char * __res;
__asm__("cld\n\t"
	"pushl %%eax\n\t"
	"pushl %%ecx\n\t"
	"pushl %%edx\n\t"
	"pushl %%edi\n\t"	
	"movl %4,%%edi\n\t"
	"repne\n\t"
	"scasb\n\t"
	"notl %%ecx\n\t"
	"decl %%ecx\n\t"
	"movl %%ecx,%%edx\n"
	"1:\tlodsb\n\t"
	"testb %%al,%%al\n\t"
	"je 2f\n\t"
	"movl %4,%%edi\n\t"
	"movl %%edx,%%ecx\n\t"
	"repne\n\t"
	"scasb\n\t"
	"jne 1b\n"
	"2:\tdecl %0\n\t"
<<<<<<< HEAD
	"poplw %%\n\t"
=======
>>>>>>> af4cdd79
	"popl %%edi\n\t"
	"popl %%edx\n\t"
	"popl %%ecx\n\t"
	"popl %%eax\n\t"
	:"=S" (__res):"a" (0),"c" (0xffffffff),"0" (cs),"g" (ct));
return __res-cs;
}<|MERGE_RESOLUTION|>--- conflicted
+++ resolved
@@ -264,7 +264,7 @@
 	"pushl %%eax\n\t"
 	"pushl %%ecx\n\t"
 	"pushl %%edx\n\t"
-	"pushl %%edi\n\t"	
+	"pushl %%edi\n\t"
 	"movl %4,%%edi\n\t"
 	"repne\n\t"
 	"scasb\n\t"
@@ -280,10 +280,6 @@
 	"scasb\n\t"
 	"jne 1b\n"
 	"2:\tdecl %0\n\t"
-<<<<<<< HEAD
-	"poplw %%\n\t"
-=======
->>>>>>> af4cdd79
 	"popl %%edi\n\t"
 	"popl %%edx\n\t"
 	"popl %%ecx\n\t"
